--- conflicted
+++ resolved
@@ -78,18 +78,11 @@
 
 report_metrics "cts final"
 
-<<<<<<< HEAD
-if {![info exists standalone] || $standalone} {
-  # write output
-  write_db $::env(RESULTS_DIR)/4_1_cts.odb
-=======
 if { [info exists ::env(POST_CTS_TCL)] } {
   source $::env(POST_CTS_TCL)
 }
 
 if {![info exists save_checkpoint] || $save_checkpoint} {
-  write_def $::env(RESULTS_DIR)/4_1_cts.def
->>>>>>> 54c29a50
-  write_verilog $::env(RESULTS_DIR)/4_cts.v
+  write_db $::env(RESULTS_DIR)/4_1_cts.odb
   write_sdc $::env(RESULTS_DIR)/4_cts.sdc
 }