--- conflicted
+++ resolved
@@ -6,12 +6,6 @@
 filler_placement $::env(FILL_CELLS)
 check_placement
 
-<<<<<<< HEAD
-if {![info exists standalone] || $standalone} {
-  # write output
+if {![info exists save_checkpoint] || $save_checkpoint} {
   write_db $::env(RESULTS_DIR)/4_2_cts_fillcell.odb
-=======
-if {![info exists save_checkpoint] || $save_checkpoint} {
-  write_def $::env(RESULTS_DIR)/4_2_cts_fillcell.def
->>>>>>> 54c29a50
 }