--- conflicted
+++ resolved
@@ -72,11 +72,6 @@
 
 puts ""
 
-<<<<<<< HEAD
-if {![info exists standalone] || $standalone} {
+if {![info exists save_checkpoint] || $save_checkpoint} {
   write_db $::env(RESULTS_DIR)/3_3_place_resized.odb
-=======
-if {![info exists save_checkpoint] || $save_checkpoint} {
-  write_def $::env(RESULTS_DIR)/3_3_place_resized.def
->>>>>>> 54c29a50
 }