source $::env(SCRIPTS_DIR)/load.tcl
load_design 2_floorplan.odb 2_floorplan.sdc "Starting global placement"

# Set res and cap
source $::env(PLATFORM_DIR)/setRC.tcl
set_dont_use $::env(DONT_USE_CELLS)

# set fastroute layer reduction
if {[info exist env(FASTROUTE_TCL)]} {
  source $env(FASTROUTE_TCL)
} else {
  set_global_routing_layer_adjustment $env(MIN_ROUTING_LAYER)-$env(MAX_ROUTING_LAYER) 0.5
  set_routing_layers -signal $env(MIN_ROUTING_LAYER)-$env(MAX_ROUTING_LAYER)
  set_macro_extension 2
}

# check the lower boundary of the PLACE_DENSITY and add PLACE_DENSITY_LB_ADDON if it exists
if {[info exist ::env(PLACE_DENSITY_LB_ADDON)]} {
  set place_density_lb [gpl::get_global_placement_uniform_density \
  -pad_left $::env(CELL_PAD_IN_SITES_GLOBAL_PLACEMENT) \
  -pad_right $::env(CELL_PAD_IN_SITES_GLOBAL_PLACEMENT)]
  set place_density [expr $place_density_lb + $::env(PLACE_DENSITY_LB_ADDON) + 0.01]
  if {$place_density > 1.0} {
    set place_density 1.0
  }
} else {
  set place_density $::env(PLACE_DENSITY)
}

set global_placement_args ""
if {$::env(GPL_ROUTABILITY_DRIVEN)} {
    append global_placement_args " -routability_driven"
}
if {$::env(GPL_TIMING_DRIVEN)} {
    append global_placement_args " -timing_driven"
}


if { 0 != [llength [array get ::env GLOBAL_PLACEMENT_ARGS]] } {
global_placement -density $place_density \
    -pad_left $::env(CELL_PAD_IN_SITES_GLOBAL_PLACEMENT) \
    -pad_right $::env(CELL_PAD_IN_SITES_GLOBAL_PLACEMENT) \
    {*}$global_placement_args \
    $::env(GLOBAL_PLACEMENT_ARGS)
} else {
global_placement -density $place_density \
    -pad_left $::env(CELL_PAD_IN_SITES_GLOBAL_PLACEMENT) \
    -pad_right $::env(CELL_PAD_IN_SITES_GLOBAL_PLACEMENT) \
    {*}$global_placement_args
}

estimate_parasitics -placement

source $::env(SCRIPTS_DIR)/report_metrics.tcl
report_metrics "global place" false

<<<<<<< HEAD
if {![info exists standalone] || $standalone} {
  write_db $::env(RESULTS_DIR)/3_1_place_gp.odb
=======
if {![info exists save_checkpoint] || $save_checkpoint} {
  write_def $::env(RESULTS_DIR)/3_1_place_gp.def
>>>>>>> 54c29a50
}<|MERGE_RESOLUTION|>--- conflicted
+++ resolved
@@ -54,11 +54,6 @@
 source $::env(SCRIPTS_DIR)/report_metrics.tcl
 report_metrics "global place" false
 
-<<<<<<< HEAD
-if {![info exists standalone] || $standalone} {
+if {![info exists save_checkpoint] || $save_checkpoint} {
   write_db $::env(RESULTS_DIR)/3_1_place_gp.odb
-=======
-if {![info exists save_checkpoint] || $save_checkpoint} {
-  write_def $::env(RESULTS_DIR)/3_1_place_gp.def
->>>>>>> 54c29a50
 }