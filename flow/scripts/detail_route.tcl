--- conflicted
+++ resolved
@@ -1,24 +1,5 @@
-<<<<<<< HEAD
 source $::env(SCRIPTS_DIR)/load.tcl
 load_design 4_cts.odb 4_cts.sdc "Starting detailed routing"
-=======
-if {![info exists standalone] || $standalone} {
-  # Read lef
-  if [info exists ::env(GENERIC_TECH_LEF)] {
-    read_lef $::env(GENERIC_TECH_LEF)
-  } else {
-    read_lef $::env(TECH_LEF)
-  }
-  read_lef $::env(SC_LEF)
-  if {[info exist ::env(ADDITIONAL_LEFS)]} {
-    foreach lef $::env(ADDITIONAL_LEFS) {
-      read_lef $lef
-    }
-  }
-
-  # Read liberty files
-  source $::env(SCRIPTS_DIR)/read_liberty.tcl
->>>>>>> d05d00f5
 
 set_propagated_clock [all_clocks]
 
