<<<<<<< HEAD
source $::env(SCRIPTS_DIR)/load.tcl
load_design 4_cts.odb 4_cts.sdc "Starting detailed routing"
=======
if {![info exists standalone] || $standalone} {
  # Read lef
  read_lef $::env(TECH_LEF)
  read_lef $::env(SC_LEF)
  if {[info exist ::env(ADDITIONAL_LEFS)]} {
    foreach lef $::env(ADDITIONAL_LEFS) {
      read_lef $lef
    }
  }
>>>>>>> 54c29a50

set_propagated_clock [all_clocks]

set_thread_count $::env(NUM_CORES)

set additional_args ""
if { ![info exists ::env(USE_WXL)]} {
  append additional_args " -guide $::env(RESULTS_DIR)/route.guide"
}
if { [info exists ::env(dbProcessNode)]} {
  append additional_args " -db_process_node $::env(dbProcessNode)"
}
if { [info exists ::env(OR_SEED)]} {
  append additional_args " -or_seed $::env(OR_SEED)"
}
if { [info exists ::env(OR_K)]} {
  append additional_args " -or_k $::env(OR_K)"
}

if { [info exists ::env(MIN_ROUTING_LAYER)]} {
  append additional_args " -bottom_routing_layer $::env(MIN_ROUTING_LAYER)"
}
if { [info exists ::env(MAX_ROUTING_LAYER)]} {
  append additional_args " -top_routing_layer $::env(MAX_ROUTING_LAYER)"
}
if { [info exists ::env(VIA_IN_PIN_MIN_LAYER)]} {
  append additional_args " -via_in_pin_bottom_layer $::env(VIA_IN_PIN_MIN_LAYER)"
}
if { [info exists ::env(VIA_IN_PIN_MAX_LAYER)]} {
  append additional_args " -via_in_pin_top_layer $::env(VIA_IN_PIN_MAX_LAYER)"
}
if { [info exists ::env(DISABLE_VIA_GEN)]} {
  append additional_args " -disable_via_gen"
}


detailed_route -output_drc $::env(REPORTS_DIR)/5_route_drc.rpt \
               -output_guide $::env(RESULTS_DIR)/output_guide.mod \
               -output_maze $::env(RESULTS_DIR)/maze.log \
               -verbose 1 \
               {*}$additional_args

<<<<<<< HEAD
write_db $::env(RESULTS_DIR)/5_route.odb

# post routing user TCL script hook
=======
>>>>>>> 54c29a50
if { [info exists ::env(POST_DETAIL_ROUTE_TCL)] } {
  source $::env(POST_DETAIL_ROUTE_TCL)
}

if {![info exists save_checkpoint] || $save_checkpoint} {
  write_def $::env(RESULTS_DIR)/5_route.def
}<|MERGE_RESOLUTION|>--- conflicted
+++ resolved
@@ -1,17 +1,5 @@
-<<<<<<< HEAD
 source $::env(SCRIPTS_DIR)/load.tcl
 load_design 4_cts.odb 4_cts.sdc "Starting detailed routing"
-=======
-if {![info exists standalone] || $standalone} {
-  # Read lef
-  read_lef $::env(TECH_LEF)
-  read_lef $::env(SC_LEF)
-  if {[info exist ::env(ADDITIONAL_LEFS)]} {
-    foreach lef $::env(ADDITIONAL_LEFS) {
-      read_lef $lef
-    }
-  }
->>>>>>> 54c29a50
 
 set_propagated_clock [all_clocks]
 
@@ -54,16 +42,10 @@
                -verbose 1 \
                {*}$additional_args
 
-<<<<<<< HEAD
-write_db $::env(RESULTS_DIR)/5_route.odb
-
-# post routing user TCL script hook
-=======
->>>>>>> 54c29a50
 if { [info exists ::env(POST_DETAIL_ROUTE_TCL)] } {
   source $::env(POST_DETAIL_ROUTE_TCL)
 }
 
 if {![info exists save_checkpoint] || $save_checkpoint} {
-  write_def $::env(RESULTS_DIR)/5_route.def
+  write_db $::env(RESULTS_DIR)/5_route.odb
 }