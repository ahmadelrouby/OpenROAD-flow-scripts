{
    "rules": [
        {
            "field": "synth__design__instance__stdcell__area",
            "value": 146905,
            "compare": "<="
        },
        {
            "field": "constraints__clocks__count",
            "value": 1,
            "compare": "=="
        },
        {
            "field": "placeopt__design__instance__design__area",
            "value": 265233,
            "compare": "<="
        },
        {
            "field": "placeopt__design__instance__stdcell__count",
            "value": 89220,
            "compare": "<="
        },
        {
            "field": "globalroute__timing__clock__slack",
<<<<<<< HEAD
            "value": -2.192,
=======
            "value": -2.16,
>>>>>>> 0b4fa43c
            "compare": ">="
        },
        {
            "field": "detailedroute__route__wirelength",
            "value": 1274306,
            "compare": "<="
        },
        {
            "field": "detailedroute__route__drc_errors__count",
            "value": 0,
            "compare": "=="
        },
        {
            "field": "finish__design__instance__area",
            "value": 5277992,
            "compare": "<="
        }
    ]
}<|MERGE_RESOLUTION|>--- conflicted
+++ resolved
@@ -22,11 +22,7 @@
         },
         {
             "field": "globalroute__timing__clock__slack",
-<<<<<<< HEAD
             "value": -2.192,
-=======
-            "value": -2.16,
->>>>>>> 0b4fa43c
             "compare": ">="
         },
         {
