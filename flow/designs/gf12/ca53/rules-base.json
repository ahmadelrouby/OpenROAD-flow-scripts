{
    "rules": [
        {
            "field": "synth__design__instance__area__stdcell",
            "value": 290122,
            "compare": "<="
        },
        {
            "field": "constraints__clocks__count",
            "value": 1,
            "compare": "=="
        },
        {
            "field": "placeopt__design__instance__area",
            "value": 415961,
            "compare": "<="
        },
        {
            "field": "placeopt__design__instance__count__stdcell",
            "value": 622768,
            "compare": "<="
        },
        {
            "field": "detailedplace__design__violations",
            "value": 0,
            "compare": "=="
        },
        {
            "field": "cts__timing__setup__ws",
<<<<<<< HEAD
            "value": -241.88,
=======
            "value": -744.08,
>>>>>>> 03bd068a
            "compare": ">="
        },
        {
            "field": "cts__timing__setup__ws__pre_repair",
<<<<<<< HEAD
            "value": -278.33,
=======
            "value": -838.66,
>>>>>>> 03bd068a
            "compare": ">="
        },
        {
            "field": "cts__timing__setup__ws__post_repair",
<<<<<<< HEAD
            "value": -272.65,
=======
            "value": -769.64,
>>>>>>> 03bd068a
            "compare": ">="
        },
        {
            "field": "cts__design__instance__count__hold_buffer",
            "value": 5012,
            "compare": "<="
        },
        {
            "field": "globalroute__timing__clock__slack",
            "value": -183.45,
            "compare": ">="
        },
        {
            "field": "globalroute__timing__setup__ws",
            "value": -183.45,
            "compare": ">="
        },
        {
            "field": "detailedroute__route__wirelength",
            "value": 18347062,
            "compare": "<="
        },
        {
            "field": "detailedroute__route__drc_errors",
            "value": 0,
            "compare": "<="
        },
        {
            "field": "finish__timing__setup__ws",
            "value": 0.0,
            "compare": ">="
        },
        {
            "field": "finish__design__instance__area",
            "value": 425513,
            "compare": "<="
        },
        {
            "field": "finish__timing__drv__max_slew_limit",
            "value": -0.81,
            "compare": ">="
        },
        {
            "field": "finish__timing__drv__max_cap_limit",
            "value": -0.2,
            "compare": ">="
        },
        {
            "field": "finish__timing__drv__setup_violation_count",
            "value": 12,
            "compare": "<="
        },
        {
            "field": "finish__timing__drv__hold_violation_count",
            "value": 10,
            "compare": "<="
        }
    ]
}<|MERGE_RESOLUTION|>--- conflicted
+++ resolved
@@ -27,29 +27,17 @@
         },
         {
             "field": "cts__timing__setup__ws",
-<<<<<<< HEAD
-            "value": -241.88,
-=======
-            "value": -744.08,
->>>>>>> 03bd068a
+            "value": -541.88,
             "compare": ">="
         },
         {
             "field": "cts__timing__setup__ws__pre_repair",
-<<<<<<< HEAD
-            "value": -278.33,
-=======
-            "value": -838.66,
->>>>>>> 03bd068a
+            "value": -578.33,
             "compare": ">="
         },
         {
             "field": "cts__timing__setup__ws__post_repair",
-<<<<<<< HEAD
-            "value": -272.65,
-=======
-            "value": -769.64,
->>>>>>> 03bd068a
+            "value": -572.65,
             "compare": ">="
         },
         {
