{
    "rules": [
        {
            "field": "synth__design__instance__area__stdcell",
            "value": 171692,
            "compare": "<="
        },
        {
            "field": "constraints__clocks__count",
            "value": 1,
            "compare": "=="
        },
        {
            "field": "placeopt__design__instance__area",
            "value": 221500,
            "compare": "<="
        },
        {
            "field": "placeopt__design__instance__count__stdcell",
            "value": 379170,
            "compare": "<="
        },
        {
            "field": "detailedplace__design__violations",
            "value": 0,
            "compare": "=="
        },
        {
            "field": "cts__timing__setup__ws",
<<<<<<< HEAD
            "value": -191.04,
=======
            "value": -354.61,
>>>>>>> 1c1ea685
            "compare": ">="
        },
        {
            "field": "cts__timing__setup__ws__pre_repair",
            "value": -176.71,
            "compare": ">="
        },
        {
            "field": "cts__timing__setup__ws__post_repair",
            "value": -178.16,
            "compare": ">="
        },
        {
            "field": "cts__design__instance__count__hold_buffer",
            "value": 238429.4,
            "compare": "<="
        },
        {
            "field": "globalroute__timing__clock__slack",
<<<<<<< HEAD
            "value": -127.12,
=======
            "value": -295.88,
>>>>>>> 1c1ea685
            "compare": ">="
        },
        {
            "field": "globalroute__timing__setup__ws",
<<<<<<< HEAD
            "value": -127.12,
=======
            "value": -295.88,
>>>>>>> 1c1ea685
            "compare": ">="
        },
        {
            "field": "detailedroute__route__wirelength",
<<<<<<< HEAD
            "value": 4460764,
=======
            "value": 5001267,
>>>>>>> 1c1ea685
            "compare": "<="
        },
        {
            "field": "detailedroute__route__drc_errors",
            "value": 0,
            "compare": "<="
        },
        {
            "field": "finish__timing__setup__ws",
<<<<<<< HEAD
            "value": 0.0,
=======
            "value": -17.44,
>>>>>>> 1c1ea685
            "compare": ">="
        },
        {
            "field": "finish__design__instance__area",
<<<<<<< HEAD
            "value": 223117,
=======
            "value": 319938,
            "compare": "<="
        },
        {
            "field": "finish__timing__drv__max_slew",
            "value": 0,
            "compare": "<="
        },
        {
            "field": "finish__timing__drv__max_fanout",
            "value": 1337,
            "compare": "<="
        },
        {
            "field": "finish__timing__drv__max_cap",
            "value": 0,
            "compare": "<="
        },
        {
            "field": "finish__timing__drv__setup_violation_count",
            "value": 1,
            "compare": "<="
        },
        {
            "field": "finish__timing__drv__hold_violation_count",
            "value": 0,
>>>>>>> 1c1ea685
            "compare": "<="
        }
    ]
}<|MERGE_RESOLUTION|>--- conflicted
+++ resolved
@@ -27,11 +27,7 @@
         },
         {
             "field": "cts__timing__setup__ws",
-<<<<<<< HEAD
-            "value": -191.04,
-=======
             "value": -354.61,
->>>>>>> 1c1ea685
             "compare": ">="
         },
         {
@@ -51,29 +47,17 @@
         },
         {
             "field": "globalroute__timing__clock__slack",
-<<<<<<< HEAD
-            "value": -127.12,
-=======
             "value": -295.88,
->>>>>>> 1c1ea685
             "compare": ">="
         },
         {
             "field": "globalroute__timing__setup__ws",
-<<<<<<< HEAD
-            "value": -127.12,
-=======
             "value": -295.88,
->>>>>>> 1c1ea685
             "compare": ">="
         },
         {
             "field": "detailedroute__route__wirelength",
-<<<<<<< HEAD
-            "value": 4460764,
-=======
             "value": 5001267,
->>>>>>> 1c1ea685
             "compare": "<="
         },
         {
@@ -83,18 +67,11 @@
         },
         {
             "field": "finish__timing__setup__ws",
-<<<<<<< HEAD
-            "value": 0.0,
-=======
             "value": -17.44,
->>>>>>> 1c1ea685
             "compare": ">="
         },
         {
             "field": "finish__design__instance__area",
-<<<<<<< HEAD
-            "value": 223117,
-=======
             "value": 319938,
             "compare": "<="
         },
@@ -121,7 +98,6 @@
         {
             "field": "finish__timing__drv__hold_violation_count",
             "value": 0,
->>>>>>> 1c1ea685
             "compare": "<="
         }
     ]
