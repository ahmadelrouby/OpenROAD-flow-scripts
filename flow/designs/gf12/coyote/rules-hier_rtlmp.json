--- conflicted
+++ resolved
@@ -27,11 +27,7 @@
         },
         {
             "field": "cts__timing__setup__ws",
-<<<<<<< HEAD
-            "value": -352.94,
-=======
             "value": -354.42,
->>>>>>> 1c1ea685
             "compare": ">="
         },
         {
@@ -51,29 +47,17 @@
         },
         {
             "field": "globalroute__timing__clock__slack",
-<<<<<<< HEAD
-            "value": -261.8,
-=======
             "value": -269.48,
->>>>>>> 1c1ea685
             "compare": ">="
         },
         {
             "field": "globalroute__timing__setup__ws",
-<<<<<<< HEAD
-            "value": -261.8,
-=======
             "value": -269.48,
->>>>>>> 1c1ea685
             "compare": ">="
         },
         {
             "field": "detailedroute__route__wirelength",
-<<<<<<< HEAD
-            "value": 5739550,
-=======
             "value": 6506284,
->>>>>>> 1c1ea685
             "compare": "<="
         },
         {
@@ -88,9 +72,6 @@
         },
         {
             "field": "finish__design__instance__area",
-<<<<<<< HEAD
-            "value": 274114,
-=======
             "value": 399089,
             "compare": "<="
         },
@@ -117,7 +98,6 @@
         {
             "field": "finish__timing__drv__hold_violation_count",
             "value": 0,
->>>>>>> 1c1ea685
             "compare": "<="
         }
     ]
