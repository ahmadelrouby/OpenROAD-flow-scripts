{
    "synth__design__instance__area__stdcell": {
        "value": 211803,
        "compare": "<="
    },
    "constraints__clocks__count": {
        "value": 1,
        "compare": "=="
    },
    "placeopt__design__instance__area": {
        "value": 745104,
        "compare": "<="
    },
    "placeopt__design__instance__count__stdcell": {
        "value": 206446,
        "compare": "<="
    },
    "detailedplace__design__violations": {
        "value": 0,
        "compare": "=="
    },
    "cts__timing__setup__ws": {
        "value": -3.47,
        "compare": ">="
    },
    "cts__timing__setup__ws__pre_repair": {
        "value": -5.46,
        "compare": ">="
    },
    "cts__timing__setup__ws__post_repair": {
        "value": -5.46,
        "compare": ">="
    },
    "cts__design__instance__count__setup_buffer": {
        "value": 8976,
        "compare": "<="
    },
    "cts__design__instance__count__hold_buffer": {
<<<<<<< HEAD
        "value": 19297,
=======
        "value": 8976,
>>>>>>> f02fd93b
        "compare": "<="
    },
    "globalroute__timing__clock__slack": {
        "value": -2.38,
        "compare": ">="
    },
    "globalroute__timing__setup__ws": {
        "value": -2.38,
        "compare": ">="
    },
    "detailedroute__route__wirelength": {
        "value": 8259245,
        "compare": "<="
    },
    "detailedroute__route__drc_errors": {
        "value": 0,
        "compare": "<="
    },
    "finish__timing__setup__ws": {
        "value": -1.27,
        "compare": ">="
    },
    "finish__design__instance__area": {
        "value": 749336,
        "compare": "<="
    },
    "finish__timing__drv__max_slew_limit": {
        "value": -0.2,
        "compare": ">="
    },
    "finish__timing__drv__max_fanout_limit": {
        "value": -0.2,
        "compare": ">="
    },
    "finish__timing__drv__max_cap_limit": {
        "value": -0.2,
        "compare": ">="
    },
    "finish__timing__drv__setup_violation_count": {
        "value": 11,
        "compare": "<="
    },
    "finish__timing__drv__hold_violation_count": {
        "value": 10,
        "compare": "<="
    },
    "finish__timing__wns_percent_delay": {
        "value": -23.18,
        "compare": ">="
    }
}<|MERGE_RESOLUTION|>--- conflicted
+++ resolved
@@ -36,11 +36,7 @@
         "compare": "<="
     },
     "cts__design__instance__count__hold_buffer": {
-<<<<<<< HEAD
         "value": 19297,
-=======
-        "value": 8976,
->>>>>>> f02fd93b
         "compare": "<="
     },
     "globalroute__timing__clock__slack": {
