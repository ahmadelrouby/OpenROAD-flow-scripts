--- conflicted
+++ resolved
@@ -12,11 +12,7 @@
         "compare": "<="
     },
     "placeopt__design__instance__count__stdcell": {
-<<<<<<< HEAD
-        "value": 40291,
-=======
-        "value": 39592,
->>>>>>> a4f921ef
+        "value": 40298,
         "compare": "<="
     },
     "detailedplace__design__violations": {
@@ -64,11 +60,7 @@
         "compare": ">="
     },
     "finish__design__instance__area": {
-<<<<<<< HEAD
-        "value": 258928,
-=======
-        "value": 258280,
->>>>>>> a4f921ef
+        "value": 258947,
         "compare": "<="
     },
     "finish__timing__drv__max_slew_limit": {
