--- conflicted
+++ resolved
@@ -1,13 +1,8 @@
 {
     "rules": [
         {
-<<<<<<< HEAD
             "field" : "detailedroute__drc__num__total",
-            "value" : 104,
-=======
-            "field" : "droute_viols",
             "value" : 248,
->>>>>>> bb1bfd3c
             "compare": "<="
         }
     ]
