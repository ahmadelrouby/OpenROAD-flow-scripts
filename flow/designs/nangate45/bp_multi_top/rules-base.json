{
    "synth__design__instance__area__stdcell": {
        "value": 186479,
        "compare": "<="
    },
    "constraints__clocks__count": {
        "value": 1,
        "compare": "=="
    },
    "placeopt__design__instance__area": {
        "value": 590232,
        "compare": "<="
    },
    "placeopt__design__instance__count__stdcell": {
        "value": 124582,
        "compare": "<="
    },
    "detailedplace__design__violations": {
        "value": 0,
        "compare": "=="
    },
    "cts__timing__setup__ws": {
        "value": -4.99,
        "compare": ">="
    },
    "cts__timing__setup__ws__pre_repair": {
        "value": -6.48,
        "compare": ">="
    },
    "cts__timing__setup__ws__post_repair": {
        "value": -6.48,
        "compare": ">="
    },
    "cts__design__instance__count__setup_buffer": {
        "value": 5417,
        "compare": "<="
    },
    "cts__design__instance__count__hold_buffer": {
        "value": 5417,
        "compare": "<="
    },
    "globalroute__timing__clock__slack": {
        "value": -4.15,
        "compare": ">="
    },
    "globalroute__timing__setup__ws": {
        "value": -4.15,
        "compare": ">="
    },
    "detailedroute__route__wirelength": {
        "value": 4166735,
        "compare": "<="
    },
    "detailedroute__route__drc_errors": {
        "value": 0,
        "compare": "<="
    },
    "finish__timing__setup__ws": {
        "value": -4.17,
        "compare": ">="
    },
    "finish__design__instance__area": {
        "value": 592910,
        "compare": "<="
    },
    "finish__timing__drv__max_slew_limit": {
<<<<<<< HEAD
        "value": -0.22,
=======
        "value": -1.77,
>>>>>>> 9d23a8e8
        "compare": ">="
    },
    "finish__timing__drv__max_fanout_limit": {
        "value": -0.2,
        "compare": ">="
    },
    "finish__timing__drv__max_cap_limit": {
<<<<<<< HEAD
        "value": -0.47,
=======
        "value": -0.35,
>>>>>>> 9d23a8e8
        "compare": ">="
    },
    "finish__timing__drv__setup_violation_count": {
        "value": 10,
        "compare": "<="
    },
    "finish__timing__drv__hold_violation_count": {
        "value": 10,
        "compare": "<="
    },
    "finish__timing__wns_percent_delay": {
        "value": -55.02,
        "compare": ">="
    }
}<|MERGE_RESOLUTION|>--- conflicted
+++ resolved
@@ -64,11 +64,7 @@
         "compare": "<="
     },
     "finish__timing__drv__max_slew_limit": {
-<<<<<<< HEAD
-        "value": -0.22,
-=======
         "value": -1.77,
->>>>>>> 9d23a8e8
         "compare": ">="
     },
     "finish__timing__drv__max_fanout_limit": {
@@ -76,11 +72,7 @@
         "compare": ">="
     },
     "finish__timing__drv__max_cap_limit": {
-<<<<<<< HEAD
-        "value": -0.47,
-=======
         "value": -0.35,
->>>>>>> 9d23a8e8
         "compare": ">="
     },
     "finish__timing__drv__setup_violation_count": {
