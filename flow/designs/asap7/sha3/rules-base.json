--- conflicted
+++ resolved
@@ -44,11 +44,7 @@
         "compare": ">="
     },
     "globalroute__timing__setup__ws": {
-<<<<<<< HEAD
         "value": -125.0,
-=======
-        "value": -99.22,
->>>>>>> 089e6f0c
         "compare": ">="
     },
     "detailedroute__route__wirelength": {
@@ -60,11 +56,7 @@
         "compare": "<="
     },
     "finish__timing__setup__ws": {
-<<<<<<< HEAD
-        "value": -129.5,
-=======
         "value": -173.28,
->>>>>>> 089e6f0c
         "compare": ">="
     },
     "finish__design__instance__area": {
