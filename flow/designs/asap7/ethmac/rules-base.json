{
    "synth__design__instance__area__stdcell": {
        "value": 8662,
        "compare": "<="
    },
    "constraints__clocks__count": {
        "value": 1,
        "compare": "=="
    },
    "placeopt__design__instance__area": {
        "value": 8775,
        "compare": "<="
    },
    "placeopt__design__instance__count__stdcell": {
        "value": 66479,
        "compare": "<="
    },
    "detailedplace__design__violations": {
        "value": 0,
        "compare": "=="
    },
    "cts__timing__setup__ws": {
        "value": 0.0,
        "compare": ">="
    },
    "cts__timing__setup__ws__pre_repair": {
        "value": -260.92,
        "compare": ">="
    },
    "cts__timing__setup__ws__post_repair": {
        "value": -260.92,
        "compare": ">="
    },
    "cts__design__instance__count__setup_buffer": {
<<<<<<< HEAD
        "value": 20,
        "compare": "<="
    },
    "cts__design__instance__count__hold_buffer": {
        "value": 30,
=======
        "value": 2890,
        "compare": "<="
    },
    "cts__design__instance__count__hold_buffer": {
        "value": 2890,
>>>>>>> befc5941
        "compare": "<="
    },
    "globalroute__timing__clock__slack": {
        "value": -124.58,
        "compare": ">="
    },
    "globalroute__timing__setup__ws": {
        "value": -124.58,
        "compare": ">="
    },
    "detailedroute__route__wirelength": {
        "value": 255391,
        "compare": "<="
    },
    "detailedroute__route__drc_errors": {
        "value": 0,
        "compare": "<="
    },
    "finish__timing__setup__ws": {
        "value": -226.24,
        "compare": ">="
    },
    "finish__design__instance__area": {
        "value": 8828,
        "compare": "<="
    },
    "finish__timing__drv__max_slew_limit": {
        "value": -1.5,
        "compare": ">="
    },
    "finish__timing__drv__max_fanout_limit": {
        "value": -0.2,
        "compare": ">="
    },
    "finish__timing__drv__max_cap_limit": {
        "value": -0.2,
        "compare": ">="
    },
    "finish__timing__drv__setup_violation_count": {
        "value": 10,
        "compare": "<="
    },
    "finish__timing__drv__hold_violation_count": {
        "value": 10,
        "compare": "<="
    },
    "finish__timing__wns_percent_delay": {
        "value": -26.3,
        "compare": ">="
    }
}<|MERGE_RESOLUTION|>--- conflicted
+++ resolved
@@ -32,19 +32,11 @@
         "compare": ">="
     },
     "cts__design__instance__count__setup_buffer": {
-<<<<<<< HEAD
         "value": 20,
         "compare": "<="
     },
     "cts__design__instance__count__hold_buffer": {
         "value": 30,
-=======
-        "value": 2890,
-        "compare": "<="
-    },
-    "cts__design__instance__count__hold_buffer": {
-        "value": 2890,
->>>>>>> befc5941
         "compare": "<="
     },
     "globalroute__timing__clock__slack": {
@@ -72,7 +64,7 @@
         "compare": "<="
     },
     "finish__timing__drv__max_slew_limit": {
-        "value": -1.5,
+        "value": -0.79,
         "compare": ">="
     },
     "finish__timing__drv__max_fanout_limit": {
