{
    "rules": [
        {
            "field": "synth__design__instance__area__stdcell",
            "value": 820,
            "compare": "<="
        },
        {
            "field": "constraints__clocks__count",
            "value": 1,
            "compare": "=="
        },
        {
            "field": "placeopt__design__instance__area",
            "value": 3552072,
            "compare": "<="
        },
        {
            "field": "placeopt__design__instance__count__stdcell",
            "value": 506835,
            "compare": "<="
        },
        {
            "field": "detailedplace__design__violations",
            "value": 0,
            "compare": "=="
        },
        {
            "field": "cts__timing__setup__ws",
            "value": -1.18,
            "compare": ">="
        },
        {
            "field": "cts__timing__setup__ws__pre_repair",
            "value": -1.11,
            "compare": ">="
        },
        {
            "field": "cts__timing__setup__ws__post_repair",
            "value": -1.11,
            "compare": ">="
        },
        {
            "field": "cts__design__instance__count__hold_buffer",
            "value": 871,
            "compare": "<="
        },
        {
            "field": "globalroute__timing__clock__slack",
            "value": -1.09,
            "compare": ">="
        },
        {
            "field": "globalroute__timing__setup__ws",
            "value": -1.08,
            "compare": ">="
        },
        {
            "field": "detailedroute__route__wirelength",
            "value": 16427416,
            "compare": "<="
        },
        {
            "field": "detailedroute__route__drc_errors",
            "value": 0,
            "compare": "<="
        },
        {
            "field": "finish__timing__setup__ws",
            "value": 0.0,
            "compare": ">="
        },
        {
            "field": "finish__design__instance__area",
            "value": 3572394,
            "compare": "<="
        },
        {
            "field": "finish__timing__drv__max_slew",
<<<<<<< HEAD
            "value": 1115,
=======
            "value": 1274,
>>>>>>> fbcfb64b
            "compare": "<="
        },
        {
            "field": "finish__timing__drv__max_fanout",
<<<<<<< HEAD
            "value": 1989,
=======
            "value": 2273,
>>>>>>> fbcfb64b
            "compare": "<="
        },
        {
            "field": "finish__timing__drv__max_cap",
            "value": 10,
            "compare": "<="
        },
        {
            "field": "finish__timing__drv__setup_violation_count",
            "value": 11,
            "compare": "<="
        },
        {
            "field": "finish__timing__drv__hold_violation_count",
            "value": 10,
            "compare": "<="
        }
    ]
}<|MERGE_RESOLUTION|>--- conflicted
+++ resolved
@@ -77,20 +77,12 @@
         },
         {
             "field": "finish__timing__drv__max_slew",
-<<<<<<< HEAD
-            "value": 1115,
-=======
             "value": 1274,
->>>>>>> fbcfb64b
             "compare": "<="
         },
         {
             "field": "finish__timing__drv__max_fanout",
-<<<<<<< HEAD
-            "value": 1989,
-=======
             "value": 2273,
->>>>>>> fbcfb64b
             "compare": "<="
         },
         {
