--- conflicted
+++ resolved
@@ -47,16 +47,12 @@
         },
         {
             "field": "globalroute__timing__clock__slack",
-<<<<<<< HEAD
-            "value": -0.3,
-=======
             "value": -0.25,
->>>>>>> 0b70f1e8
             "compare": ">="
         },
         {
             "field": "globalroute__timing__setup__ws",
-            "value": -0.3,
+            "value": -0.25,
             "compare": ">="
         },
         {
