{
    "synth__design__instance__area__stdcell": {
        "value": 10562,
        "compare": "<="
    },
    "constraints__clocks__count": {
        "value": 1,
        "compare": "=="
    },
    "placeopt__design__instance__area": {
        "value": 14564,
        "compare": "<="
    },
    "placeopt__design__instance__count__stdcell": {
        "value": 18002,
        "compare": "<="
    },
    "detailedplace__design__violations": {
        "value": 0,
        "compare": "=="
    },
    "cts__timing__setup__ws": {
        "value": -978.69,
        "compare": ">="
    },
    "cts__timing__setup__ws__pre_repair": {
        "value": -1023.65,
        "compare": ">="
    },
    "cts__timing__setup__ws__post_repair": {
        "value": -1023.65,
        "compare": ">="
    },
    "cts__design__instance__count__setup_buffer": {
        "value": 783,
        "compare": "<="
    },
    "cts__design__instance__count__hold_buffer": {
<<<<<<< HEAD
        "value": 780,
=======
        "value": 783,
>>>>>>> befc5941
        "compare": "<="
    },
    "globalroute__timing__clock__slack": {
        "value": -40.2,
        "compare": ">="
    },
    "globalroute__timing__setup__ws": {
        "value": -40.2,
        "compare": ">="
    },
    "detailedroute__route__wirelength": {
        "value": 267502,
        "compare": "<="
    },
    "detailedroute__route__drc_errors": {
        "value": 0,
        "compare": "<="
    },
    "finish__timing__setup__ws": {
        "value": 0.0,
        "compare": ">="
    },
    "finish__design__instance__area": {
        "value": 15512,
        "compare": "<="
    },
    "finish__timing__drv__max_slew_limit": {
        "value": -0.2,
        "compare": ">="
    },
    "finish__timing__drv__max_fanout_limit": {
        "value": -0.2,
        "compare": ">="
    },
    "finish__timing__drv__max_cap_limit": {
        "value": -0.2,
        "compare": ">="
    },
    "finish__timing__drv__setup_violation_count": {
        "value": 10,
        "compare": "<="
    },
    "finish__timing__drv__hold_violation_count": {
        "value": 10,
        "compare": "<="
    },
    "finish__timing__wns_percent_delay": {
        "value": -10.0,
        "compare": ">="
    }
}<|MERGE_RESOLUTION|>--- conflicted
+++ resolved
@@ -32,15 +32,11 @@
         "compare": ">="
     },
     "cts__design__instance__count__setup_buffer": {
-        "value": 783,
+        "value": 10,
         "compare": "<="
     },
     "cts__design__instance__count__hold_buffer": {
-<<<<<<< HEAD
         "value": 780,
-=======
-        "value": 783,
->>>>>>> befc5941
         "compare": "<="
     },
     "globalroute__timing__clock__slack": {
