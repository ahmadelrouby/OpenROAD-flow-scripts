# Developer Guide

## Building

<<<<<<< HEAD
Instructions for building are available [here](getting:started:setup:build).
=======
Instructions for building are available [here](./Build.md).
>>>>>>> 5f79b793

## Logger

Instructions for logging are available on [OpenROAD documentation](https://openroad.readthedocs.io/en/latest/contrib/Logger.html).<|MERGE_RESOLUTION|>--- conflicted
+++ resolved
@@ -2,11 +2,7 @@
 
 ## Building
 
-<<<<<<< HEAD
-Instructions for building are available [here](getting:started:setup:build).
-=======
 Instructions for building are available [here](./Build.md).
->>>>>>> 5f79b793
 
 ## Logger
 
